--- conflicted
+++ resolved
@@ -31,17 +31,6 @@
           path: ~/.sonar/cache
           key: ${{ runner.os }}-sonar-${{ steps.date.outputs.date }}
       - uses: actions/cache@v2
-<<<<<<< HEAD
-          id: gradle-cache
-          with:
-            path: |
-              ~/.m2/repository
-              ~/.gradle/caches
-              ~/.gradle/wrapper
-            key: ${{ runner.os }}-gradle-${{ hashFiles('**/*.gradle*', '**/gradle-wrapper.properties') }}
-            restore-keys: |
-              ${{ runner.os }}-gradle-
-=======
         with:
           path: |
             ~/.m2/repository
@@ -50,7 +39,6 @@
           key: ${{ runner.os }}-gradle-${{ hashFiles('**/*.gradle*', '**/gradle-wrapper.properties') }}
           restore-keys: |
             ${{ runner.os }}-gradle-
->>>>>>> ce0d055b
       - name: Test w/ coverage # Need this when the directory/pom structure changes
         id: install1
         continue-on-error: true
